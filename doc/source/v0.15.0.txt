--- conflicted
+++ resolved
@@ -483,6 +483,7 @@
 - Bug in ``DataFrame.groupby`` where ``Grouper`` does not recognize level when frequency is specified (:issue:`7885`)
 
 
+- Bug in ``get`` where an ``IndexError`` would not cause the default value to be returned (:issue:`7725`)
 
 
 
@@ -538,7 +539,6 @@
 Bug Fixes
 ~~~~~~~~~
 
-<<<<<<< HEAD
 - Bug in checking of table name in ``read_sql`` in certain cases (:issue:`7826`).
 - Bug in multiindexes dtypes getting mixed up when DataFrame is saved to SQL table (:issue:`8021`)
 - Bug in Series 0-division with a float and integer operand dtypes  (:issue:`7785`)
@@ -558,9 +558,6 @@
 - Bug in Panel when using ``major_xs`` and ``copy=False`` is passed (deprecation warning fails because of missing ``warnings``) (:issue:`8152`).
 - Bug in pickle deserialization that failed for pre-0.14.1 containers with dup items trying to avoid ambiguity
   when matching block and manager items, when there's only one block there's no ambiguity (:issue:`7794`)
-=======
-- Bug in ``get`` where an ``IndexError`` would not cause the default value to be returned (:issue:`7725`)
->>>>>>> 32d0d1b9
 
 - Bug in HDFStore iteration when passing a where (:issue:`8014`)
 - Bug in DataFrameGroupby.transform when transforming with a passed non-sorted key (:issue:`8046`)
